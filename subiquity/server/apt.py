--- conflicted
+++ resolved
@@ -154,16 +154,12 @@
         self._mounts.append(m)
         return m
 
-<<<<<<< HEAD
-    async def unmount(self, mountpoint: str):
-        await self.app.command_runner.run(['umount', mountpoint],
-                                          private_mounts=False)
-=======
     async def unmount(self, mountpoint: Mountpoint, remove=True):
         if remove:
             self._mounts.remove(mountpoint)
-        await self.app.command_runner.run(['umount', mountpoint.mountpoint])
->>>>>>> d1d3f82b
+        await self.app.command_runner.run(
+                ['umount', mountpoint.mountpoint],
+                private_mounts=False)
 
     async def setup_overlay(self, lowers: List[Lower]) -> OverlayMountpoint:
         tdir = self.tdir()
@@ -282,14 +278,6 @@
 
         await self.cleanup()
 
-<<<<<<< HEAD
-        if self.app.base_model.network.has_network:
-            await run_curtin_command(
-                self.app, context, "in-target", "-t", target_mnt.p(),
-                "--", "apt-get", "update", private_mounts=True)
-
-=======
->>>>>>> d1d3f82b
 
 class DryRunAptConfigurer(AptConfigurer):
 
