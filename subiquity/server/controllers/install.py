# Copyright 2020 Canonical, Ltd.
#
# This program is free software: you can redistribute it and/or modify
# it under the terms of the GNU Affero General Public License as
# published by the Free Software Foundation, either version 3 of the
# License, or (at your option) any later version.
#
# This program is distributed in the hope that it will be useful,
# but WITHOUT ANY WARRANTY; without even the implied warranty of
# MERCHANTABILITY or FITNESS FOR A PARTICULAR PURPOSE.  See the
# GNU Affero General Public License for more details.
#
# You should have received a copy of the GNU Affero General Public License
# along with this program.  If not, see <http://www.gnu.org/licenses/>.

import asyncio
import copy
import glob
import json
import logging
import os
import re
import shlex
import shutil
import subprocess
import tempfile
import uuid
from pathlib import Path
from typing import Any, Dict, List, Optional

import yaml
from curtin.config import merge_config
from curtin.util import get_efibootmgr, is_uefi_bootable

from subiquity.common.errorreport import ErrorReportKind
from subiquity.common.types import ApplicationState, PackageInstallState
from subiquity.journald import journald_listen
from subiquity.models.filesystem import ActionRenderMode, Partition
from subiquity.server.controller import SubiquityController
from subiquity.server.curtin import run_curtin_command, start_curtin_command
from subiquity.server.kernel import list_installed_kernels
from subiquity.server.mounter import Mounter, Mountpoint
from subiquity.server.types import InstallerChannels
from subiquitycore.async_helpers import run_bg_task, run_in_thread
from subiquitycore.context import with_context
from subiquitycore.file_util import (
    generate_config_yaml,
    generate_timestamped_header,
    write_file,
)
from subiquitycore.utils import arun_command, log_process_streams

log = logging.getLogger("subiquity.server.controllers.install")


class TracebackExtractor:
    start_marker = re.compile(r"^Traceback \(most recent call last\):")
    end_marker = re.compile(r"\S")

    def __init__(self):
        self.traceback = []
        self.in_traceback = False

    def feed(self, line):
        if not self.traceback and self.start_marker.match(line):
            self.in_traceback = True
        elif self.in_traceback and self.end_marker.match(line):
            self.traceback.append(line)
            self.in_traceback = False
        if self.in_traceback:
            self.traceback.append(line)


class InstallController(SubiquityController):
    def __init__(self, app):
        super().__init__(app)
        self.model = app.base_model

        self.unattended_upgrades_cmd = None
        self.unattended_upgrades_ctx = None
        self.tb_extractor = TracebackExtractor()

    def interactive(self):
        return True

    def stop_uu(self):
        if self.app.state == ApplicationState.UU_RUNNING:
            self.app.update_state(ApplicationState.UU_CANCELLING)
            run_bg_task(self.stop_unattended_upgrades())

    def start(self):
        journald_listen([self.app.log_syslog_id], self.log_event)
        self.install_task = asyncio.create_task(self.install())

    def tpath(self, *path):
        return os.path.join(self.model.target, *path)

    def log_event(self, event):
        self.tb_extractor.feed(event["MESSAGE"])

    def write_config(self, config_file: Path, config: Any) -> None:
        """Create a YAML file that represents the curtin install configuration
        specified."""
        config_file.parent.mkdir(parents=True, exist_ok=True)
        generate_config_yaml(str(config_file), config)

    def base_config(self, logs_dir, resume_data_file) -> Dict[str, Any]:
        """Return configuration to be used as part of every curtin install
        step."""
        return {
            "install": {
                "target": self.model.target,
                "unmount": "disabled",
                "save_install_config": False,
                "save_install_log": False,
                "log_file": str(logs_dir / "curtin-install.log"),
                "log_file_append": True,
                "error_tarfile": str(logs_dir / "curtin-errors.tar"),
                "resume_data": str(resume_data_file),
            }
        }

    def filesystem_config(
        self,
        device_map_path: Path,
        mode: ActionRenderMode = ActionRenderMode.DEFAULT,
    ) -> Dict[str, Any]:
        """Return configuration to be used as part of a curtin 'block-meta'
        step."""
        cfg = self.model.filesystem.render(mode=mode)
        if "storage" in cfg and device_map_path is not None:
            cfg["storage"]["device_map_path"] = str(device_map_path)
        return cfg

    def generic_config(self, **kw) -> Dict[str, Any]:
        """Return configuration to be used as part of a generic curtin
        install step."""
        config = self.model.render()
        config.update(kw)
        return config

    def rp_config(self, logs_dir: Path, target: str) -> Dict[str, Any]:
        """Return configuration to be used as part of populating a recovery
        partition."""
        return {
            "install": {
                "target": target,
                "resume_data": None,
                "extra_rsync_args": ["--no-links"],
            }
        }

    @with_context(description="umounting /target dir")
    async def unmount_target(self, *, context, target):
        await run_curtin_command(
            self.app, context, "unmount", "-t", target, private_mounts=False
        )
        if not self.app.opts.dry_run:
            shutil.rmtree(target)

    def supports_apt(self) -> bool:
        return (
            self.model.target is not None
            and self.model.source.current.variant != "core"
        )

    @with_context(description="configuring apt", level="INFO", childlevel="DEBUG")
    async def configure_apt(self, *, context):
        mirror = self.app.controllers.Mirror
        fsc = self.app.controllers.Filesystem
        configurer = await mirror.wait_config(fsc._info.name)
        return await configurer.configure_for_install(context)

    async def setup_target(self, context):
        if not self.supports_apt():
            return
        mirror = self.app.controllers.Mirror
        await mirror.final_apt_configurer.setup_target(context, self.tpath())
        keyboard = self.app.controllers.Keyboard
        await keyboard.setup_target(context=context)

    @with_context(description="executing curtin install {name} step")
    async def run_curtin_step(
        self,
        context,
        name: str,
        stages: List[str],
        config_file: Path,
        source: Optional[str],
        config: Dict[str, Any],
    ):
        """Run a curtin install step."""
        self.app.note_file_for_apport(
            f"Curtin{name.title().replace(' ', '')}Config", str(config_file)
        )

        self.write_config(config_file=config_file, config=config)

        log_file = Path(config["install"]["log_file"])

        # Make sure the log directory exists.
        log_file.parent.mkdir(parents=True, exist_ok=True)

        # Add a marker to identify the step in the log file.
        with open(str(log_file), mode="a") as fh:
            fh.write(f"\n---- [[ subiquity step {name} ]] ----\n")

        if source is not None:
            source_args = (source,)
        else:
            source_args = ()

        await run_curtin_command(
            self.app,
            context,
            "install",
            "--set",
            f"json:stages={json.dumps(stages)}",
            *source_args,
            config=str(config_file),
            private_mounts=False,
        )

        device_map_path = config.get("storage", {}).get("device_map_path")
        if device_map_path is not None:
            with open(device_map_path) as fp:
                device_map = json.load(fp)
            self.app.controllers.Filesystem.update_devices(device_map)

    async def pre_curthooks_oem_configuration(self, context):
        async def install_oem_metapackages(ctx):
            # For OEM, we basically mimic what ubuntu-drivers does:
            # 1. Install each package with apt-get install
            # 2. For each package, run apt-get update using only the source
            # installed by said package.
            # 3. Run apt-get install again for each package. This will upgrade
            # them to the version found in the OEM archive.

            # NOTE In ubuntu-drivers, this is done in a single call to apt-get
            # install.
            for pkg in self.model.oem.metapkgs:
                await self.install_package(package=pkg.name, context=ctx)

            if not self.model.network.has_network:
                return

            for pkg in self.model.oem.metapkgs:
                source_list = f"/etc/apt/sources.list.d/{pkg.name}.list"
                await run_curtin_command(
                    self.app,
                    context,
                    "in-target",
                    "-t",
                    self.tpath(),
                    "--",
                    "apt-get",
                    "update",
                    "-o",
                    f"Dir::Etc::SourceList={source_list}",
                    "-o",
                    "Dir::Etc::SourceParts=/dev/null",
                    "--no-list-cleanup",
                    private_mounts=False,
                )

            # NOTE In ubuntu-drivers, this is done in a single call to
            # apt-get install.
            for pkg in self.model.oem.metapkgs:
                await self.install_package(package=pkg.name)

        if not self.model.oem.metapkgs:
            return

        with context.child(
            "install_oem_metapackages", "installing applicable OEM metapackages"
        ) as child:
            await install_oem_metapackages(child)

    @with_context(description="installing system", level="INFO", childlevel="DEBUG")
    async def curtin_install(self, *, context, source):
        if self.app.opts.dry_run:
            root = Path(self.app.opts.output_base)
        else:
            root = Path("/")

        logs_dir = root / "var/log/installer"

        config_dir = logs_dir / "curtin-install"

        base_config = self.base_config(
            logs_dir, Path(tempfile.mkdtemp()) / "resume-data.json"
        )

        self.app.note_file_for_apport(
            "CurtinErrors", base_config["install"]["error_tarfile"]
        )
        self.app.note_file_for_apport("CurtinLog", base_config["install"]["log_file"])

        fs_controller = self.app.controllers.Filesystem

        async def run_curtin_step(name, stages, step_config, source=None):
            config = copy.deepcopy(base_config)
            filename = f"subiquity-{name.replace(' ', '-')}.conf"
            merge_config(config, copy.deepcopy(step_config))
            await self.run_curtin_step(
                context=context,
                name=name,
                stages=stages,
                config_file=config_dir / filename,
                source=source,
                config=config,
            )

        await run_curtin_step(name="initial", stages=[], step_config={})

        if fs_controller.reset_partition_only:
            await run_curtin_step(
                name="partitioning",
                stages=["partitioning"],
                step_config=self.filesystem_config(
                    device_map_path=logs_dir / "device-map.json",
                ),
            )
        elif fs_controller.is_core_boot_classic():
            await run_curtin_step(
                name="partitioning",
                stages=["partitioning"],
                step_config=self.filesystem_config(
                    mode=ActionRenderMode.DEVICES,
                    device_map_path=logs_dir / "device-map-partition.json",
                ),
            )
            if fs_controller.use_tpm:
                await fs_controller.setup_encryption(context=context)
            await run_curtin_step(
                name="formatting",
                stages=["partitioning"],
                step_config=self.filesystem_config(
                    mode=ActionRenderMode.FORMAT_MOUNT,
                    device_map_path=logs_dir / "device-map-format.json",
                ),
            )
            await run_curtin_step(
                name="extract",
                stages=["extract"],
                step_config=self.generic_config(),
                source=source,
            )
            await self.create_core_boot_classic_fstab(context=context)
            await run_curtin_step(
                name="swap",
                stages=["swap"],
                step_config=self.generic_config(
                    swap_commands={
                        "subiquity": [
                            "curtin",
                            "swap",
                            "--fstab",
                            self.tpath("etc/fstab"),
                        ],
                    }
                ),
            )
            await fs_controller.finish_install(context=context)
            await self.setup_target(context=context)
        else:
            await run_curtin_step(
                name="partitioning",
                stages=["partitioning"],
                step_config=self.filesystem_config(
                    device_map_path=logs_dir / "device-map.json",
                ),
                source=source,
            )
            await run_curtin_step(
                name="extract",
                stages=["extract"],
                step_config=self.generic_config(),
                source=source,
            )
            if self.app.opts.dry_run:
                # In dry-run, extract does not do anything. Let's create what's
                # needed manually. Ideally, we would not hardcode
                # var/lib/dpkg/status because it is an implementation detail.
                status = "var/lib/dpkg/status"
                (root / status).parent.mkdir(parents=True, exist_ok=True)
                await arun_command(
                    [
                        "cp",
                        "-aT",
                        "--",
                        str(Path("/") / status),
                        str(root / status),
                    ]
                )
            await self.setup_target(context=context)

            if self.supports_apt():
                await self.pre_curthooks_oem_configuration(context=context)

                # If we already have a kernel installed, don't bother requesting
                # curthooks to install it again or we might end up with two
                # kernels.
                if await list_installed_kernels(Path(self.tpath())):
                    self.model.kernel.curthooks_no_install = True

            await run_curtin_step(
                name="curthooks",
                stages=["curthooks"],
                step_config=self.generic_config(),
            )
            # If the current source has a snapd_system_label here we should
            # really write recovery_system={snapd_system_label} to
            # {target}/var/lib/snapd/modeenv to get snapd to pick it up on
            # first boot. But not needed for now.
        rp = fs_controller.reset_partition
        if rp is not None:
            mounter = Mounter(self.app)
            rp_target = os.path.join(self.app.root, "factory-reset")
            mp = await mounter.mount(rp.path, mountpoint=rp_target)
            await run_curtin_step(
                name="populate recovery",
                stages=["extract"],
                step_config=self.rp_config(logs_dir, mp.p()),
                source="cp:///cdrom",
            )
            new_casper_uuid = await self.adjust_rp(rp, mp)
            await self.configure_rp_boot(
                context=context, rp=rp, casper_uuid=new_casper_uuid
            )
        else:
<<<<<<< HEAD
            await self.maybe_configure_exiting_rp_boot(context=context)
=======
            casper_uuid = None
            for casper_uuid_file in glob.glob("/cdrom/.disk/casper-uuid-*"):
                with open(casper_uuid_file) as fp:
                    casper_uuid = fp.read().strip()
            rp_partuuid = self.app.kernel_cmdline.get("rp-partuuid")
            if casper_uuid is not None and rp_partuuid is not None:
                rp = self.app.base_model.filesystem.partition_by_partuuid(rp_partuuid)
                if rp is not None:
                    await self.configure_rp_boot(
                        context=context, rp=rp, casper_uuid=casper_uuid
                    )
>>>>>>> eb408716

    async def adjust_rp(self, rp: Partition, mp: Mountpoint) -> str:
        if self.app.opts.dry_run:
            return
        # Once the installer has been copied to the RP, we need to make two
        # adjustments:
        #
        # 1. set a new "casper uuid" so that booting from the install
        #    media again, or booting from the RP but with the install
        #    media still attached, does not get confused about which
        #    device to use as /cdrom.
        #
        # 2. add "rp-partuuid" to the kernel command line in grub.cfg
        #    so that subiquity can identify when it is running from
        #    the recovery partition and add a reference to it to
        #    grub.cfg on the target system in that case.
        grub_cfg_path = mp.p("boot/grub/grub.cfg")
        new_cfg = []
        new_casper_uuid = str(uuid.uuid4())
        cp = await self.app.command_runner.run(
            ["lsblk", "-n", "-o", "PARTUUID", rp.path], capture=True
        )
        rp_uuid = cp.stdout.decode("ascii").strip()
        with open(grub_cfg_path) as fp:
            for line in fp:
                words = shlex.split(line)
                if words and words[0] == "linux" and "---" in words:
                    index = words.index("---")
                    words[index - 1 : index - 1] = [
                        "uuid=" + new_casper_uuid,
                        "rp-partuuid=" + rp_uuid,
                    ]
                    new_cfg.append(shlex.join(words) + "\n")
                else:
                    new_cfg.append(line)
        with open(grub_cfg_path, "w") as fp:
            fp.write("".join(new_cfg))
        for casper_uuid_file in glob.glob(mp.p(".disk/casper-uuid-*")):
            with open(casper_uuid_file, "w") as fp:
                fp.write(new_casper_uuid + "\n")
        return new_casper_uuid

    @with_context(description="configuring grub menu entry for factory reset")
    async def configure_rp_boot_grub(self, context, rp: Partition, casper_uuid: str):
        # Add a grub menu entry to boot from the RP
        cp = await self.app.command_runner.run(
            ["lsblk", "-n", "-o", "UUID,PARTUUID", rp.path], capture=True
        )
        fs_uuid, rp_uuid = cp.stdout.decode("ascii").strip().split()
        conf = grub_reset_conf.format(
            HEADER=generate_timestamped_header(),
            PARTITION=rp.number,
            FS_UUID=fs_uuid,
            CASPER_UUID=casper_uuid,
            RP_UUID=rp_uuid,
        )
        with open(self.tpath("etc/grub.d/99_reset"), "w") as fp:
            os.chmod(fp.fileno(), 0o755)
            fp.write(conf)
        await run_curtin_command(
            self.app,
            context,
            "in-target",
            "-t",
            self.tpath(),
            "--",
            "update-grub",
            private_mounts=False,
        )

    @with_context(description="configuring UEFI menu entry for factory reset")
    async def configure_rp_boot_uefi(self, context, rp: Partition):
        # Add an UEFI boot entry to point at the RP
        # Details:
        # 1. Do not leave duplicate entries
        # 2. Do not leave the boot entry in BootOrder
        # 3. Set BootNext to boot from RP in the reset-partition-only case.
        state = await self.app.package_installer.install_pkg("efibootmgr")
        if state != PackageInstallState.DONE:
            raise RuntimeError("could not install efibootmgr")
        efi_state_before = get_efibootmgr("/")
        cmd = [
            "efibootmgr",
            "--create",
            "--loader",
            "\\EFI\\boot\\bootx64.efi",
            "--disk",
            rp.device.path,
            "--part",
            str(rp.number),
            "--label",
            "Restore Ubuntu to factory state",
        ]
        await self.app.command_runner.run(cmd)
        efi_state_after = get_efibootmgr("/")
        new_bootnums = set(efi_state_after.entries) - set(efi_state_before.entries)
        if not new_bootnums:
            # Will probably only happen in dry-run mode.
            return
        new_bootnum = new_bootnums.pop()
        new_entry = efi_state_after.entries[new_bootnum]
        orig_num = None
        for num, entry in efi_state_before.entries.items():
            if entry.path == new_entry.path and entry.name == new_entry.name:
                orig_num = num
        if orig_num is not None:
            cmd = [
                "efibootmgr",
                "--delete-bootnum",
                "--bootnum",
                new_bootnum,
            ]
            rp_bootnum = orig_num
        else:
            cmd = [
                "efibootmgr",
                "--bootorder",
                ",".join(efi_state_before.order + [new_bootnum]),
            ]
            rp_bootnum = new_bootnum
        await self.app.command_runner.run(cmd)
        if self.model.target is None:
            cmd = [
                "efibootmgr",
                "--bootnext",
                rp_bootnum,
            ]
            await self.app.command_runner.run(cmd)

    async def configure_rp_boot(self, context, rp: Partition, casper_uuid: str):
        if self.model.target is not None and not self.opts.dry_run:
            await self.configure_rp_boot_grub(
                context=context, rp=rp, casper_uuid=casper_uuid
            )
        if self.app.opts.dry_run and not is_uefi_bootable():
            # Can't even run efibootmgr in this case.
            return
        await self.configure_rp_boot_uefi(context=context, rp=rp)

    async def maybe_configure_exiting_rp_boot(self, context):
        # We are not creating a reset partition here if we are running
        # from one we still want to configure booting from it.

        # Look for the command line argument added in adjust_rp)
        # above.
        rp_partuuid = self.app.kernel_cmdline.get("rp-partuuid")
        if rp_partuuid is None:
            # Most likely case: we are not running from an reset partition
            return
        rp = self.app.base_model.partition_by_partuuid(rp_partuuid)
        if rp is None:
            # This shouldn't happen, but don't crash.
            return
        casper_uuid = None
        for casper_uuid_file in glob.glob("/cdrom/.disk/casper-uuid-*"):
            with open(casper_uuid_file) as fp:
                casper_uuid = fp.read().strip()
        if casper_uuid is None:
            # This also shouldn't happen, but, again, don't crash.
            return
        await self.configure_rp_boot(context=context, rp=rp, casper_uuid=casper_uuid)

    @with_context(description="creating fstab")
    async def create_core_boot_classic_fstab(self, *, context):
        with open(self.tpath("etc/fstab"), "w") as fp:
            fp.write("/run/mnt/ubuntu-boot/EFI/ubuntu /boot/grub none bind\n")

    @with_context()
    async def install(self, *, context):
        context.set("is-install-context", True)
        try:
            while True:
                self.app.update_state(ApplicationState.WAITING)

                await self.model.wait_install()

                if not self.app.interactive:
                    if "autoinstall" in self.app.kernel_cmdline:
                        await self.model.confirm()

                self.app.update_state(ApplicationState.NEEDS_CONFIRMATION)

                if await self.model.wait_confirmation():
                    break

            self.app.update_state(ApplicationState.RUNNING)

            if self.model.target is None:
                for_install_path = None
            elif self.supports_apt():
                for_install_path = "cp://" + await self.configure_apt(context=context)

                await self.app.hub.abroadcast(InstallerChannels.APT_CONFIGURED)
            else:
                fsc = self.app.controllers.Filesystem
                for_install_path = self.model.source.get_source(fsc._info.name)

            if self.app.controllers.Filesystem.reset_partition:
                self.app.package_installer.start_installing_pkg("efibootmgr")

            if self.model.target is not None:
                if os.path.exists(self.model.target):
                    await self.unmount_target(context=context, target=self.model.target)

            await self.curtin_install(context=context, source=for_install_path)

            self.app.update_state(ApplicationState.WAITING)

            await self.model.wait_postinstall()

            self.app.update_state(ApplicationState.RUNNING)

            await self.postinstall(context=context)

            self.app.update_state(ApplicationState.DONE)
        except Exception:
            kw = {}
            if self.tb_extractor.traceback:
                kw["Traceback"] = "\n".join(self.tb_extractor.traceback)
            self.app.make_apport_report(
                ErrorReportKind.INSTALL_FAIL, "install failed", **kw
            )
            raise

    @with_context(
        description="final system configuration", level="INFO", childlevel="DEBUG"
    )
    async def postinstall(self, *, context):
        autoinstall_path = os.path.join(
            self.app.root, "var/log/installer/autoinstall-user-data"
        )
        autoinstall_config = "#cloud-config\n" + yaml.dump(
            {"autoinstall": self.app.make_autoinstall()}
        )
        write_file(autoinstall_path, autoinstall_config)
        await self.configure_cloud_init(context=context)
        if self.supports_apt():
            packages = await self.get_target_packages(context=context)
            for package in packages:
                await self.install_package(context=context, package=package)
            if self.model.drivers.do_install:
                with context.child(
                    "ubuntu-drivers-install", "installing third-party drivers"
                ) as child:
                    udrivers = self.app.controllers.Drivers.ubuntu_drivers
                    await udrivers.install_drivers(root_dir=self.tpath(), context=child)
            if self.model.network.has_network:
                self.app.update_state(ApplicationState.UU_RUNNING)
                policy = self.model.updates.updates
                await self.run_unattended_upgrades(context=context, policy=policy)
            await self.restore_apt_config(context=context)
        if self.model.active_directory.do_join:
            hostname = self.model.identity.hostname
            if not hostname:
                with open(self.tpath("etc/hostname"), "r") as f:
                    hostname = f.read().strip()

            await self.app.controllers.Ad.join_domain(hostname, context)

    @with_context(description="configuring cloud-init")
    async def configure_cloud_init(self, context):
        await run_in_thread(self.model.configure_cloud_init)

    @with_context(description="calculating extra packages to install")
    async def get_target_packages(self, context):
        return await self.app.base_model.target_packages()

    @with_context(name="install_{package}", description="installing {package}")
    async def install_package(self, *, context, package):
        """Attempt to download the package up-to three times, then install it."""
        for attempt, attempts_remaining in enumerate(reversed(range(3))):
            try:
                with context.child("retrieving", f"retrieving {package}"):
                    await run_curtin_command(
                        self.app,
                        context,
                        "system-install",
                        "-t",
                        self.tpath(),
                        "--download-only",
                        "--",
                        package,
                        private_mounts=False,
                    )
            except subprocess.CalledProcessError:
                log.error(f"failed to download package {package}")
                if attempts_remaining > 0:
                    await asyncio.sleep(1 + attempt * 3)
                else:
                    raise
            else:
                break

        with context.child("unpacking", f"unpacking {package}"):
            await run_curtin_command(
                self.app,
                context,
                "system-install",
                "-t",
                self.tpath(),
                "--assume-downloaded",
                "--",
                package,
                private_mounts=False,
            )

    @with_context(description="restoring apt configuration")
    async def restore_apt_config(self, context):
        configurer = self.app.controllers.Mirror.final_apt_configurer
        await configurer.deconfigure(context, self.tpath())

    @with_context(description="downloading and installing {policy} updates")
    async def run_unattended_upgrades(self, context, policy):
        if self.app.opts.dry_run:
            aptdir = self.tpath("tmp")
        else:
            aptdir = self.tpath("etc/apt/apt.conf.d")
        os.makedirs(aptdir, exist_ok=True)
        apt_conf_contents = uu_apt_conf
        if policy == "all":
            apt_conf_contents += uu_apt_conf_update_all
        else:
            apt_conf_contents += uu_apt_conf_update_security
        fname = "zzzz-temp-installer-unattended-upgrade"
        with open(os.path.join(aptdir, fname), "wb") as apt_conf:
            apt_conf.write(apt_conf_contents)
            apt_conf.close()
            self.unattended_upgrades_ctx = context
            self.unattended_upgrades_cmd = await start_curtin_command(
                self.app,
                context,
                "in-target",
                "-t",
                self.tpath(),
                "--",
                "unattended-upgrades",
                "-v",
                private_mounts=True,
            )
            try:
                await self.unattended_upgrades_cmd.wait()
            except subprocess.CalledProcessError as cpe:
                log_process_streams(logging.ERROR, cpe, "Unattended upgrades")
                context.description = f"FAILED to apply {policy} updates"
            self.unattended_upgrades_cmd = None
            self.unattended_upgrades_ctx = None

    async def stop_unattended_upgrades(self):
        with self.unattended_upgrades_ctx.parent.child(
            "stop_unattended_upgrades", "cancelling update"
        ):
            await self.app.command_runner.run(
                [
                    "chroot",
                    self.tpath(),
                    "/usr/share/unattended-upgrades/unattended-upgrade-shutdown",
                    "--stop-only",
                ]
            )
            if self.app.opts.dry_run and self.unattended_upgrades_cmd is not None:
                self.unattended_upgrades_cmd.proc.terminate()


uu_apt_conf = b"""\
# Config for the unattended-upgrades run to avoid failing on battery power or
# a metered connection.
Unattended-Upgrade::OnlyOnACPower "false";
Unattended-Upgrade::Skip-Updates-On-Metered-Connections "true";
"""

uu_apt_conf_update_security = b"""\
# A copy of the current default unattended-upgrades config to grab
# security.
Unattended-Upgrade::Allowed-Origins {
        "${distro_id}:${distro_codename}";
        "${distro_id}:${distro_codename}-security";
        "${distro_id}ESMApps:${distro_codename}-apps-security";
        "${distro_id}ESM:${distro_codename}-infra-security";
};
"""

uu_apt_conf_update_all = b"""\
# A modified version of the unattended-upgrades default Allowed-Origins
# to include updates in the permitted origins.
Unattended-Upgrade::Allowed-Origins {
        "${distro_id}:${distro_codename}";
        "${distro_id}:${distro_codename}-updates";
        "${distro_id}:${distro_codename}-security";
        "${distro_id}ESMApps:${distro_codename}-apps-security";
        "${distro_id}ESM:${distro_codename}-infra-security";
};
"""

grub_reset_conf = """\
#!/bin/sh
{HEADER}

set -e

cat << EOF
menuentry "Restore Ubuntu to factory state" {{
      search --no-floppy --hint '(hd0,{PARTITION})' --set --fs-uuid {FS_UUID}
      linux  /casper/vmlinuz uuid={CASPER_UUID} rp-partuuid={RP_UUID} nopersistent
      initrd /casper/initrd
}}
EOF
"""<|MERGE_RESOLUTION|>--- conflicted
+++ resolved
@@ -429,21 +429,7 @@
                 context=context, rp=rp, casper_uuid=new_casper_uuid
             )
         else:
-<<<<<<< HEAD
             await self.maybe_configure_exiting_rp_boot(context=context)
-=======
-            casper_uuid = None
-            for casper_uuid_file in glob.glob("/cdrom/.disk/casper-uuid-*"):
-                with open(casper_uuid_file) as fp:
-                    casper_uuid = fp.read().strip()
-            rp_partuuid = self.app.kernel_cmdline.get("rp-partuuid")
-            if casper_uuid is not None and rp_partuuid is not None:
-                rp = self.app.base_model.filesystem.partition_by_partuuid(rp_partuuid)
-                if rp is not None:
-                    await self.configure_rp_boot(
-                        context=context, rp=rp, casper_uuid=casper_uuid
-                    )
->>>>>>> eb408716
 
     async def adjust_rp(self, rp: Partition, mp: Mountpoint) -> str:
         if self.app.opts.dry_run:
@@ -593,7 +579,7 @@
         if rp_partuuid is None:
             # Most likely case: we are not running from an reset partition
             return
-        rp = self.app.base_model.partition_by_partuuid(rp_partuuid)
+        rp = self.app.base_model.filesystem.partition_by_partuuid(rp_partuuid)
         if rp is None:
             # This shouldn't happen, but don't crash.
             return
